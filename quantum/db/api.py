# vim: tabstop=4 shiftwidth=4 softtabstop=4
# Copyright 2011 Nicira Networks, Inc.
# All Rights Reserved.
#
#    Licensed under the Apache License, Version 2.0 (the "License"); you may
#    not use this file except in compliance with the License. You may obtain
#    a copy of the License at
#
#         http://www.apache.org/licenses/LICENSE-2.0
#
#    Unless required by applicable law or agreed to in writing, software
#    distributed under the License is distributed on an "AS IS" BASIS, WITHOUT
#    WARRANTIES OR CONDITIONS OF ANY KIND, either express or implied. See the
#    License for the specific language governing permissions and limitations
#    under the License.
# @author: Somik Behera, Nicira Networks, Inc.
# @author: Brad Hall, Nicira Networks, Inc.
# @author: Dan Wendlandt, Nicira Networks, Inc.

from sqlalchemy import create_engine
from sqlalchemy.orm import sessionmaker, exc

<<<<<<< HEAD

=======
from quantum.common import exceptions as q_exc
>>>>>>> 5c978930
from quantum.db import models


_ENGINE = None
_MAKER = None
BASE = models.BASE


def configure_db(options):
    """
    Establish the database, create an engine if needed, and
    register the models.

    :param options: Mapping of configuration options
    """
    global _ENGINE
    if not _ENGINE:
        _ENGINE = create_engine(options['sql_connection'],
                                echo=False,
                                echo_pool=True,
                                pool_recycle=3600)
        register_models()


def clear_db():
    global _ENGINE
    assert _ENGINE
    for table in reversed(BASE.metadata.sorted_tables):
        _ENGINE.execute(table.delete())


def get_session(autocommit=True, expire_on_commit=False):
    """Helper method to grab session"""
    global _MAKER, _ENGINE
    if not _MAKER:
        assert _ENGINE
        _MAKER = sessionmaker(bind=_ENGINE,
                              autocommit=autocommit,
                              expire_on_commit=expire_on_commit)
    return _MAKER()


def register_models():
    """Register Models and create properties"""
    global _ENGINE
    assert _ENGINE
    BASE.metadata.create_all(_ENGINE)


def unregister_models():
    """Unregister Models, useful clearing out data before testing"""
    global _ENGINE
    assert _ENGINE
    BASE.metadata.drop_all(_ENGINE)


def _check_duplicate_net_name(tenant_id, net_name):
    session = get_session()
    try:
        net = session.query(models.Network).\
          filter_by(tenant_id=tenant_id, name=net_name).\
          one()
        raise q_exc.NetworkNameExists(tenant_id=tenant_id,
                        net_name=net_name, net_id=net.uuid)
    except exc.NoResultFound:
        # this is the "normal" path, as API spec specifies
        # that net-names are unique within a tenant
        pass


def network_create(tenant_id, name):
    session = get_session()

    _check_duplicate_net_name(tenant_id, name)
    with session.begin():
        net = models.Network(tenant_id, name)
        session.add(net)
        session.flush()
        return net


def network_list(tenant_id):
    session = get_session()
    return session.query(models.Network).\
      filter_by(tenant_id=tenant_id).\
      all()


def network_get(net_id):
    session = get_session()
    try:
        return  session.query(models.Network).\
            filter_by(uuid=net_id).\
            one()
    except exc.NoResultFound, e:
        raise q_exc.NetworkNotFound(net_id=net_id)


def network_rename(net_id, tenant_id, new_name):
    session = get_session()
    net = network_get(net_id)
    _check_duplicate_net_name(tenant_id, new_name)
    net.name = new_name
    session.merge(net)
    session.flush()
    return net


def network_destroy(net_id):
    session = get_session()
    try:
        net = session.query(models.Network).\
          filter_by(uuid=net_id).\
          one()
        session.delete(net)
        session.flush()
        return net
    except exc.NoResultFound:
        raise q_exc.NetworkNotFound(net_id=net_id)


def port_create(net_id, state=None):
    # confirm network exists
    network_get(net_id)

    session = get_session()
    with session.begin():
        port = models.Port(net_id)
        port['state'] = state or 'DOWN'
        session.add(port)
        session.flush()
        return port


def port_list(net_id):
    session = get_session()
    return session.query(models.Port).\
      filter_by(network_id=net_id).\
      all()


def port_get(port_id, net_id):
    # confirm network exists
    network_get(net_id)
    session = get_session()
    try:
        return  session.query(models.Port).\
          filter_by(uuid=port_id).\
          filter_by(network_id=net_id).\
          one()
    except exc.NoResultFound:
        raise q_exc.PortNotFound(net_id=net_id, port_id=port_id)


def port_set_state(port_id, net_id, new_state):
    if new_state not in ('ACTIVE', 'DOWN'):
        raise q_exc.StateInvalid(port_state=new_state)

    # confirm network exists
    network_get(net_id)

    port = port_get(port_id, net_id)
    session = get_session()
    port.state = new_state
    session.merge(port)
    session.flush()
    return port


def port_set_attachment(port_id, net_id, new_interface_id):
    # confirm network exists
    network_get(net_id)

    session = get_session()
    port = port_get(port_id, net_id)

    if new_interface_id != "":
        # We are setting, not clearing, the attachment-id
        if port['interface_id']:
            raise q_exc.PortInUse(net_id=net_id, port_id=port_id,
                                att_id=port['interface_id'])

        try:
            port = session.query(models.Port).\
            filter_by(interface_id=new_interface_id).\
            one()
            raise q_exc.AlreadyAttached(net_id=net_id,
                                    port_id=port_id,
                                    att_id=new_interface_id,
                                    att_port_id=port['uuid'])
        except exc.NoResultFound:
            # this is what should happen
            pass
    port.interface_id = new_interface_id
    session.merge(port)
    session.flush()
    return port


def port_unset_attachment(port_id, net_id):
    # confirm network exists
    network_get(net_id)

    session = get_session()
    port = port_get(port_id, net_id)
    port.interface_id = None
    session.merge(port)
    session.flush()


def port_destroy(port_id, net_id):
    # confirm network exists
    network_get(net_id)

    session = get_session()
    try:
        port = session.query(models.Port).\
          filter_by(uuid=port_id).\
          filter_by(network_id=net_id).\
          one()
        if port['interface_id']:
            raise q_exc.PortInUse(net_id=net_id, port_id=port_id,
                                att_id=port['interface_id'])
        session.delete(port)
        session.flush()
        return port
    except exc.NoResultFound:
        raise q_exc.PortNotFound(port_id=port_id)<|MERGE_RESOLUTION|>--- conflicted
+++ resolved
@@ -20,11 +20,7 @@
 from sqlalchemy import create_engine
 from sqlalchemy.orm import sessionmaker, exc
 
-<<<<<<< HEAD
-
-=======
 from quantum.common import exceptions as q_exc
->>>>>>> 5c978930
 from quantum.db import models
 
 
